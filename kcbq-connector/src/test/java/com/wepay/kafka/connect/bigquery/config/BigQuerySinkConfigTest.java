--- conflicted
+++ resolved
@@ -19,13 +19,10 @@
 
 package com.wepay.kafka.connect.bigquery.config;
 
-<<<<<<< HEAD
 import static org.junit.Assert.assertEquals;
 import static org.junit.Assert.assertTrue;
 
 import com.google.cloud.bigquery.TimePartitioning;
-=======
->>>>>>> 42a55a9e
 import com.wepay.kafka.connect.bigquery.SinkPropertiesFactory;
 import com.wepay.kafka.connect.bigquery.convert.BigQueryRecordConverter;
 import com.wepay.kafka.connect.bigquery.convert.BigQuerySchemaConverter;
@@ -91,25 +88,6 @@
     new BigQuerySinkConfig(badConfigProperties);
   }
 
-<<<<<<< HEAD
-  @Test
-  public void testValidTimePartitioningTypes() {
-    Map<String, String> configProperties = propertiesFactory.getProperties();
-
-    for (TimePartitioning.Type type : TimePartitioning.Type.values()) {
-      configProperties.put(BigQuerySinkConfig.TIME_PARTITIONING_TYPE_CONFIG, type.name());
-      assertEquals(type, new BigQuerySinkConfig(configProperties).getTimePartitioningType());
-    }
-  }
-
-  @Test(expected = ConfigException.class)
-  public void testInvalidTimePartitioningType() {
-    Map<String, String> configProperties = propertiesFactory.getProperties();
-
-    configProperties.put(BigQuerySinkConfig.TIME_PARTITIONING_TYPE_CONFIG, "fortnight");
-    new BigQuerySinkConfig(configProperties);
-  }
-=======
   /**
    * Test the default for the field name is not present.
    */
@@ -204,5 +182,23 @@
     assertTrue(testClusteringPartitionFieldName.isPresent());
     assertEquals(expectedClusteringPartitionFieldName, testClusteringPartitionFieldName.get());
   }
->>>>>>> 42a55a9e
+
+
+  @Test
+  public void testValidTimePartitioningTypes() {
+    Map<String, String> configProperties = propertiesFactory.getProperties();
+
+    for (TimePartitioning.Type type : TimePartitioning.Type.values()) {
+      configProperties.put(BigQuerySinkConfig.TIME_PARTITIONING_TYPE_CONFIG, type.name());
+      assertEquals(type, new BigQuerySinkConfig(configProperties).getTimePartitioningType());
+    }
+  }
+
+  @Test(expected = ConfigException.class)
+  public void testInvalidTimePartitioningType() {
+    Map<String, String> configProperties = propertiesFactory.getProperties();
+
+    configProperties.put(BigQuerySinkConfig.TIME_PARTITIONING_TYPE_CONFIG, "fortnight");
+    new BigQuerySinkConfig(configProperties);
+  }
 }