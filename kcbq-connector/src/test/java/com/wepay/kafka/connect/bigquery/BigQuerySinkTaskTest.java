--- conflicted
+++ resolved
@@ -414,22 +414,14 @@
     properties.put(BigQuerySinkConfig.DATASETS_CONFIG, String.format(".*=%s", dataset));
 
     BigQuery bigQuery = mock(BigQuery.class);
-<<<<<<< HEAD
-    Storage storage = mock(Storage.class);
-
-=======
->>>>>>> a68f2ec5
     SinkTaskContext sinkTaskContext = mock(SinkTaskContext.class);
     InsertAllResponse insertAllResponse = mock(InsertAllResponse.class);
 
     when(bigQuery.insertAll(anyObject())).thenReturn(insertAllResponse);
     when(insertAllResponse.hasErrors()).thenReturn(false);
 
-<<<<<<< HEAD
-    BigQuerySinkTask testTask = new BigQuerySinkTask(bigQuery, null, storage);
-=======
-    BigQuerySinkTask testTask = new BigQuerySinkTask(bigQuery, null);
->>>>>>> a68f2ec5
+    Storage storage = mock(Storage.class);
+    BigQuerySinkTask testTask = new BigQuerySinkTask(bigQuery, null, storage);
     testTask.initialize(sinkTaskContext);
     testTask.start(properties);
     testTask.put(Collections.singletonList(spoofSinkRecord(topic)));
