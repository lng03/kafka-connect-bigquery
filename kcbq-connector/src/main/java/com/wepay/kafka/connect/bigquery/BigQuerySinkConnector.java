--- conflicted
+++ resolved
@@ -19,29 +19,14 @@
 
 package com.wepay.kafka.connect.bigquery;
 
-import com.google.cloud.bigquery.BigQuery;
-<<<<<<< HEAD
 import com.wepay.kafka.connect.bigquery.config.BigQuerySinkConfig;
-
 import com.wepay.kafka.connect.bigquery.config.BigQuerySinkTaskConfig;
-=======
-import com.google.cloud.bigquery.TableId;
-
-import com.wepay.kafka.connect.bigquery.config.BigQuerySinkConfig;
-
-import com.wepay.kafka.connect.bigquery.config.BigQuerySinkTaskConfig;
-import com.wepay.kafka.connect.bigquery.exception.BigQueryConnectException;
->>>>>>> a3fa7c44
 import com.wepay.kafka.connect.bigquery.exception.SinkConfigConnectException;
-
 import com.wepay.kafka.connect.bigquery.utils.Version;
-
 import org.apache.kafka.common.config.ConfigDef;
 import org.apache.kafka.common.config.ConfigException;
-
 import org.apache.kafka.connect.connector.Task;
 import org.apache.kafka.connect.sink.SinkConnector;
-
 import org.slf4j.Logger;
 import org.slf4j.LoggerFactory;
 
@@ -55,25 +40,6 @@
  * {@link org.apache.kafka.connect.sink.SinkTask SinkTasks}.
  */
 public class BigQuerySinkConnector extends SinkConnector {
-  private final BigQuery testBigQuery;
-  private final SchemaManager testSchemaManager;
-
-  public BigQuerySinkConnector() {
-    testBigQuery = null;
-    testSchemaManager = null;
-  }
-
-  // For testing purposes only; will never be called by the Kafka Connect framework
-  BigQuerySinkConnector(BigQuery bigQuery) {
-    this.testBigQuery = bigQuery;
-    this.testSchemaManager = null;
-  }
-
-  // For testing purposes only; will never be called by the Kafka Connect framework
-  BigQuerySinkConnector(BigQuery bigQuery, SchemaManager schemaManager) {
-    this.testBigQuery = bigQuery;
-    this.testSchemaManager = schemaManager;
-  }
 
   private BigQuerySinkConfig config;
   private Map<String, String> configProperties;
@@ -86,32 +52,6 @@
     return BigQuerySinkConfig.getConfig();
   }
 
-<<<<<<< HEAD
-=======
-  private BigQuery getBigQuery() {
-    if (testBigQuery != null) {
-      return testBigQuery;
-    }
-    String projectName = config.getString(BigQuerySinkConfig.PROJECT_CONFIG);
-    String key = config.getKeyFile();
-    String keySource = config.getString(BigQuerySinkConfig.KEY_SOURCE_CONFIG);
-    return new BigQueryHelper().setKeySource(keySource).connect(projectName, key);
-  }
-
-  private void ensureExistingTables() {
-    BigQuery bigQuery = getBigQuery();
-    Map<String, TableId> topicsToTableIds = TopicToTableResolver.getTopicsToTables(config);
-    for (TableId tableId : topicsToTableIds.values()) {
-      if (bigQuery.getTable(tableId) == null) {
-        logger.warn(
-          "You may want to enable auto table creation by setting {}=true in the properties file",
-            BigQuerySinkConfig.TABLE_CREATE_CONFIG);
-        throw new BigQueryConnectException("Table '" + tableId + "' does not exist");
-      }
-    }
-  }
-
->>>>>>> a3fa7c44
   @Override
   public void start(Map<String, String> properties) {
     logger.trace("connector.start()");
@@ -124,13 +64,6 @@
           err
       );
     }
-<<<<<<< HEAD
-=======
-
-    if (!config.getBoolean(BigQuerySinkConfig.TABLE_CREATE_CONFIG)) {
-      ensureExistingTables();
-    }
->>>>>>> a3fa7c44
   }
 
   @Override
