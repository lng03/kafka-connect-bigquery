/*
 * Copyright 2020 Confluent, Inc.
 *
 * This software contains code derived from the WePay BigQuery Kafka Connector, Copyright WePay, Inc.
 *
 * Licensed under the Apache License, Version 2.0 (the "License");
 * you may not use this file except in compliance with the License.
 * You may obtain a copy of the License at
 *
 *   http://www.apache.org/licenses/LICENSE-2.0
 *
 * Unless required by applicable law or agreed to in writing,
 * software distributed under the License is distributed on an
 * "AS IS" BASIS, WITHOUT WARRANTIES OR CONDITIONS OF ANY
 * KIND, either express or implied.  See the License for the
 * specific language governing permissions and limitations
 * under the License.
 */

package com.wepay.kafka.connect.bigquery;

import com.google.cloud.bigquery.BigQuery;
import com.google.cloud.bigquery.InsertAllRequest.RowToInsert;
import com.google.cloud.bigquery.TableId;
import com.google.cloud.storage.Bucket;
import com.google.cloud.storage.BucketInfo;
import com.google.cloud.storage.Storage;
import com.google.common.annotations.VisibleForTesting;
import com.wepay.kafka.connect.bigquery.api.SchemaRetriever;
import com.wepay.kafka.connect.bigquery.config.BigQuerySinkConfig;
import com.wepay.kafka.connect.bigquery.config.BigQuerySinkTaskConfig;
import com.wepay.kafka.connect.bigquery.convert.SchemaConverter;
import com.wepay.kafka.connect.bigquery.utils.SinkRecordConverter;
import com.wepay.kafka.connect.bigquery.exception.BigQueryConnectException;
import com.wepay.kafka.connect.bigquery.exception.SinkConfigConnectException;
import com.wepay.kafka.connect.bigquery.utils.FieldNameSanitizer;
import com.wepay.kafka.connect.bigquery.utils.PartitionedTableId;
import com.wepay.kafka.connect.bigquery.utils.Version;
import com.wepay.kafka.connect.bigquery.write.batch.GCSBatchTableWriter;
import com.wepay.kafka.connect.bigquery.write.batch.KCBQThreadPoolExecutor;
import com.wepay.kafka.connect.bigquery.write.batch.MergeBatches;
import com.wepay.kafka.connect.bigquery.write.batch.TableWriter;
import com.wepay.kafka.connect.bigquery.write.batch.TableWriterBuilder;
import com.wepay.kafka.connect.bigquery.write.row.AdaptiveBigQueryWriter;
import com.wepay.kafka.connect.bigquery.write.row.BigQueryWriter;
import com.wepay.kafka.connect.bigquery.write.row.GCSToBQWriter;
import com.wepay.kafka.connect.bigquery.write.row.SimpleBigQueryWriter;
import com.wepay.kafka.connect.bigquery.write.row.UpsertDeleteBigQueryWriter;
import org.apache.kafka.clients.consumer.OffsetAndMetadata;
import org.apache.kafka.common.TopicPartition;
import org.apache.kafka.common.config.ConfigException;
import org.apache.kafka.common.record.TimestampType;
import org.apache.kafka.connect.errors.ConnectException;
import org.apache.kafka.connect.sink.SinkRecord;
import org.apache.kafka.connect.sink.SinkTask;
import org.slf4j.Logger;
import org.slf4j.LoggerFactory;

import java.time.Instant;
import java.util.Collection;
import java.util.HashMap;
import java.util.List;
import java.util.Map;
import java.util.Set;
import java.util.UUID;
import java.util.concurrent.ExecutorService;
import java.util.concurrent.Executors;
import java.util.concurrent.LinkedBlockingQueue;
import java.util.concurrent.ScheduledExecutorService;
import java.util.concurrent.TimeUnit;
import java.util.Optional;
import java.util.concurrent.atomic.AtomicReference;

import static com.wepay.kafka.connect.bigquery.utils.TableNameUtils.intTable;

/**
 * A {@link SinkTask} used to translate Kafka Connect {@link SinkRecord SinkRecords} into BigQuery
 * {@link RowToInsert RowToInserts} and subsequently write them to BigQuery.
 */
public class BigQuerySinkTask extends SinkTask {
  private static final Logger logger = LoggerFactory.getLogger(BigQuerySinkTask.class);

  private AtomicReference<BigQuery> bigQuery;
  private AtomicReference<SchemaManager> schemaManager;
  private SchemaRetriever schemaRetriever;
  private BigQueryWriter bigQueryWriter;
  private GCSToBQWriter gcsToBQWriter;
  private BigQuerySinkTaskConfig config;
  private SinkRecordConverter recordConverter;

  private boolean useMessageTimeDatePartitioning;
  private boolean usePartitionDecorator;
  private boolean sanitize;
  private boolean upsertDelete;
  private MergeBatches mergeBatches;
  private MergeQueries mergeQueries;
  private volatile boolean stopped;

  private TopicPartitionManager topicPartitionManager;

  private KCBQThreadPoolExecutor executor;
  private static final int EXECUTOR_SHUTDOWN_TIMEOUT_SEC = 30;
  
  private final BigQuery testBigQuery;
  private final Storage testGcs;
  private final SchemaManager testSchemaManager;

  private final UUID uuid = UUID.randomUUID();
  private ScheduledExecutorService loadExecutor;

  /**
   * Create a new BigquerySinkTask.
   */
  public BigQuerySinkTask() {
    testBigQuery = null;
    schemaRetriever = null;
    testGcs = null;
    testSchemaManager = null;
  }

  /**
   * For testing purposes only; will never be called by the Kafka Connect framework.
   *
   * @param testBigQuery {@link BigQuery} to use for testing (likely a mock)
   * @param schemaRetriever {@link SchemaRetriever} to use for testing (likely a mock)
   * @param testGcs {@link Storage} to use for testing (likely a mock)
   * @param testSchemaManager {@link SchemaManager} to use for testing (likely a mock)
   * @see BigQuerySinkTask#BigQuerySinkTask()
   */
  public BigQuerySinkTask(BigQuery testBigQuery, SchemaRetriever schemaRetriever, Storage testGcs, SchemaManager testSchemaManager) {
    this.testBigQuery = testBigQuery;
    this.schemaRetriever = schemaRetriever;
    this.testGcs = testGcs;
    this.testSchemaManager = testSchemaManager;
  }

  @Override
  public void flush(Map<TopicPartition, OffsetAndMetadata> offsets) {
    if (upsertDelete) {
      throw new ConnectException("This connector cannot perform upsert/delete on older versions of "
          + "the Connect framework; please upgrade to version 0.10.2.0 or later");
    }

    // Return immediately here since the executor will already be shutdown
    if (stopped) {
      // Still have to check for errors in order to prevent offsets being committed for records that
      // we've failed to write
      executor.maybeThrowEncounteredErrors();
      return;
    }

    try {
      executor.awaitCurrentTasks();
    } catch (InterruptedException err) {
      throw new ConnectException("Interrupted while waiting for write tasks to complete.", err);
    }

    topicPartitionManager.resumeAll();
  }

  @Override
  public Map<TopicPartition, OffsetAndMetadata> preCommit(Map<TopicPartition, OffsetAndMetadata> offsets) {
    if (upsertDelete) {
      Map<TopicPartition, OffsetAndMetadata> result = mergeBatches.latestOffsets();
      checkQueueSize();
      return result;
    }

    flush(offsets);
    return offsets;
  }

  private PartitionedTableId getRecordTable(SinkRecord record) {
    String tableName;
    String dataset = config.getString(config.DEFAULT_DATASET_CONFIG);
    String[] smtReplacement = record.topic().split(":");

    if (smtReplacement.length == 2) {
      dataset = smtReplacement[0];
      tableName = smtReplacement[1];
    } else if (smtReplacement.length == 1) {
      tableName = smtReplacement[0];
    } else {
      throw new ConfigException("Incorrect regex replacement format. " +
              "SMT replacement should either produce the <dataset>:<tableName> format or just the <tableName> format.");
    }

    if (sanitize) {
      tableName = FieldNameSanitizer.sanitizeName(tableName);
    }
    TableId baseTableId = TableId.of(dataset, tableName);
    if (upsertDelete) {
      TableId intermediateTableId = mergeBatches.intermediateTableFor(baseTableId);
      // If upsert/delete is enabled, we want to stream into a non-partitioned intermediate table
      return new PartitionedTableId.Builder(intermediateTableId).build();
    }

    PartitionedTableId.Builder builder = new PartitionedTableId.Builder(baseTableId);
    if (usePartitionDecorator) {
      if (useMessageTimeDatePartitioning) {
        if (record.timestampType() == TimestampType.NO_TIMESTAMP_TYPE) {
          throw new ConnectException(
              "Message has no timestamp type, cannot use message timestamp to partition.");
        }
        builder.setDayPartition(record.timestamp());
      } else {
        builder.setDayPartitionForNow();
      }
    }

    return builder.build();
  }

<<<<<<< HEAD
=======
  private RowToInsert getRecordRow(SinkRecord record) {
    Map<String, Object> convertedRecord = recordConverter.convertRecord(record, KafkaSchemaRecordType.VALUE);
    Optional<String> kafkaKeyFieldName = config.getKafkaKeyFieldName();
    if (kafkaKeyFieldName.isPresent()) {
      convertedRecord.put(kafkaKeyFieldName.get(), recordConverter.convertRecord(record, KafkaSchemaRecordType.KEY));
    }
    Optional<String> kafkaDataFieldName = config.getKafkaDataFieldName();
    if (kafkaDataFieldName.isPresent()) {
      convertedRecord.put(kafkaDataFieldName.get(), KafkaDataBuilder.buildKafkaDataRecord(record));
    }
    if (config.getBoolean(BigQuerySinkConfig.SANITIZE_FIELD_NAME_CONFIG)) {
      convertedRecord = FieldNameSanitizer.replaceInvalidKeys(convertedRecord);
    }
    return RowToInsert.of(getRowId(record), convertedRecord);
  }

  private String getRowId(SinkRecord record) {
    return String.format("%s-%d-%d",
        record.topic(),
        record.kafkaPartition(),
        record.kafkaOffset());
  }

>>>>>>> a3fa7c44
  @Override
  public void put(Collection<SinkRecord> records) {
    // Periodically poll for errors here instead of doing a stop-the-world check in flush()
    executor.maybeThrowEncounteredErrors();

    logger.debug("Putting {} records in the sink.", records.size());

    // create tableWriters
    Map<PartitionedTableId, TableWriterBuilder> tableWriterBuilders = new HashMap<>();

    for (SinkRecord record : records) {
      if (record.value() != null || config.getBoolean(config.DELETE_ENABLED_CONFIG)) {
        PartitionedTableId table = getRecordTable(record);
        if (!tableWriterBuilders.containsKey(table)) {
          TableWriterBuilder tableWriterBuilder;
          if (config.getList(BigQuerySinkConfig.ENABLE_BATCH_CONFIG).contains(record.topic())) {
            String topic = record.topic();
            String gcsBlobName = topic + "_" + uuid + "_" + Instant.now().toEpochMilli();
            String gcsFolderName = config.getString(BigQuerySinkConfig.GCS_FOLDER_NAME_CONFIG);
            if (gcsFolderName != null && !"".equals(gcsFolderName)) {
              gcsBlobName = gcsFolderName + "/" + gcsBlobName;
            }
            tableWriterBuilder = new GCSBatchTableWriter.Builder(
                gcsToBQWriter,
                table.getBaseTableId(),
                config.getString(BigQuerySinkConfig.GCS_BUCKET_NAME_CONFIG),
                gcsBlobName,
                recordConverter);
          } else {
            TableWriter.Builder simpleTableWriterBuilder =
                new TableWriter.Builder(bigQueryWriter, table, recordConverter);
            if (upsertDelete) {
              simpleTableWriterBuilder.onFinish(rows ->
                  mergeBatches.onRowWrites(table.getBaseTableId(), rows));
            }
            tableWriterBuilder = simpleTableWriterBuilder;
          }
          tableWriterBuilders.put(table, tableWriterBuilder);
        }
        tableWriterBuilders.get(table).addRow(record, table.getBaseTableId());
      }
    }

    // add tableWriters to the executor work queue
    for (TableWriterBuilder builder : tableWriterBuilders.values()) {
      executor.execute(builder.build());
    }

    // check if we should pause topics
    checkQueueSize();
  }

  // Important: this method is only safe to call during put(), flush(), or preCommit(); otherwise,
  // a ConcurrentModificationException may be triggered if the Connect framework is in the middle of
  // a method invocation on the consumer for this task. This becomes especially likely if all topics
  // have been paused as the framework will most likely be in the middle of a poll for that consumer
  // which, because all of its topics have been paused, will not return until it's time for the next
  // offset commit. Invoking context.requestCommit() won't wake up the consumer in that case, so we
  // really have no choice but to wait for the framework to call a method on this task that implies
  // that it's safe to pause or resume partitions on the consumer.
  private void checkQueueSize() {
    long queueSoftLimit = config.getLong(BigQuerySinkTaskConfig.QUEUE_SIZE_CONFIG);
    if (queueSoftLimit != -1) {
      int currentQueueSize = executor.getQueue().size();
      if (currentQueueSize > queueSoftLimit) {
        topicPartitionManager.pauseAll();
      } else if (currentQueueSize <= queueSoftLimit / 2) {
        // resume only if there is a reasonable chance we won't immediately have to pause again.
        topicPartitionManager.resumeAll();
      }
    }
  }

  private BigQuery getBigQuery() {
    if (testBigQuery != null) {
      return testBigQuery;
    }
<<<<<<< HEAD
    return bigQuery.updateAndGet(bq -> bq != null ? bq : newBigQuery());
  }

  private BigQuery newBigQuery() {
    String projectName = config.getString(config.PROJECT_CONFIG);
=======
    String projectName = config.getString(BigQuerySinkConfig.PROJECT_CONFIG);
>>>>>>> a3fa7c44
    String keyFile = config.getKeyFile();
    String keySource = config.getString(BigQuerySinkConfig.KEY_SOURCE_CONFIG);
    return new BigQueryHelper().setKeySource(keySource).connect(projectName, keyFile);
  }

  private SchemaManager getSchemaManager() {
    if (testSchemaManager != null) {
      return testSchemaManager;
    }
    return schemaManager.updateAndGet(sm -> sm != null ? sm : newSchemaManager());
  }

  private SchemaManager newSchemaManager() {
    schemaRetriever = config.getSchemaRetriever();
    SchemaConverter<com.google.cloud.bigquery.Schema> schemaConverter =
        config.getSchemaConverter();
    Optional<String> kafkaKeyFieldName = config.getKafkaKeyFieldName();
    Optional<String> kafkaDataFieldName = config.getKafkaDataFieldName();
    Optional<String> timestampPartitionFieldName = config.getTimestampPartitionFieldName();
    Optional<List<String>> clusteringFieldName = config.getClusteringPartitionFieldName();
    boolean allowNewBQFields = config.getBoolean(config.ALLOW_NEW_BIGQUERY_FIELDS_CONFIG);
    boolean allowReqFieldRelaxation = config.getBoolean(config.ALLOW_BIGQUERY_REQUIRED_FIELD_RELAXATION_CONFIG);
    boolean allowSchemaUnionization = config.getBoolean(config.ALLOW_SCHEMA_UNIONIZATION_CONFIG);
    return new SchemaManager(schemaRetriever, schemaConverter, getBigQuery(),
                             allowNewBQFields, allowReqFieldRelaxation, allowSchemaUnionization,
                             kafkaKeyFieldName, kafkaDataFieldName,
                             timestampPartitionFieldName, clusteringFieldName);
  }

  private BigQueryWriter getBigQueryWriter() {
<<<<<<< HEAD
    boolean autoCreateTables = config.getBoolean(config.TABLE_CREATE_CONFIG);
    boolean allowNewBigQueryFields = config.getBoolean(config.ALLOW_NEW_BIGQUERY_FIELDS_CONFIG);
    boolean allowRequiredFieldRelaxation = config.getBoolean(config.ALLOW_BIGQUERY_REQUIRED_FIELD_RELAXATION_CONFIG);
    int retry = config.getInt(config.BIGQUERY_RETRY_CONFIG);
    long retryWait = config.getLong(config.BIGQUERY_RETRY_WAIT_CONFIG);
=======
    boolean autoUpdateSchemas = config.getBoolean(BigQuerySinkConfig.SCHEMA_UPDATE_CONFIG);
    boolean autoCreateTables = config.getBoolean(BigQuerySinkConfig.TABLE_CREATE_CONFIG);
    int retry = config.getInt(BigQuerySinkConfig.BIGQUERY_RETRY_CONFIG);
    long retryWait = config.getLong(BigQuerySinkConfig.BIGQUERY_RETRY_WAIT_CONFIG);
>>>>>>> a3fa7c44
    BigQuery bigQuery = getBigQuery();
    if (upsertDelete) {
      return new UpsertDeleteBigQueryWriter(bigQuery,
                                            getSchemaManager(),
                                            retry,
                                            retryWait,
                                            autoCreateTables,
                                            mergeBatches.intermediateToDestinationTables());
    } else if (autoCreateTables || allowNewBigQueryFields || allowRequiredFieldRelaxation) {
      return new AdaptiveBigQueryWriter(bigQuery,
                                        getSchemaManager(),
                                        retry,
                                        retryWait,
                                        autoCreateTables);
    } else {
      return new SimpleBigQueryWriter(bigQuery, retry, retryWait);
    }
  }

  private Storage getGcs() {
    if (testGcs != null) {
      return testGcs;
    }
    String projectName = config.getString(BigQuerySinkConfig.PROJECT_CONFIG);
    String key = config.getKeyFile();
    String keySource = config.getString(BigQuerySinkConfig.KEY_SOURCE_CONFIG);
    return new GCSBuilder(projectName).setKey(key).setKeySource(keySource).build();

  }

  private GCSToBQWriter getGcsWriter() {
    BigQuery bigQuery = getBigQuery();
    int retry = config.getInt(BigQuerySinkConfig.BIGQUERY_RETRY_CONFIG);
    long retryWait = config.getLong(BigQuerySinkConfig.BIGQUERY_RETRY_WAIT_CONFIG);
    boolean autoCreateTables = config.getBoolean(BigQuerySinkConfig.TABLE_CREATE_CONFIG);
    // schemaManager shall only be needed for creating table hence do not fetch instance if not
    // needed.
    SchemaManager schemaManager = autoCreateTables ? getSchemaManager() : null;
    return new GCSToBQWriter(getGcs(),
                         bigQuery,
                         schemaManager,
                         retry,
                         retryWait,
                         autoCreateTables);
  }

  private SinkRecordConverter getConverter(BigQuerySinkTaskConfig config) {
    return new SinkRecordConverter(config, mergeBatches, mergeQueries);
  }

  @Override
  public void start(Map<String, String> properties) {
    logger.trace("task.start()");
<<<<<<< HEAD
    stopped = false;

    final boolean hasGCSBQTask =
        properties.remove(BigQuerySinkConnector.GCS_BQ_TASK_CONFIG_KEY) != null;
=======
>>>>>>> a3fa7c44
    try {
      config = new BigQuerySinkTaskConfig(properties);
    } catch (ConfigException err) {
      throw new SinkConfigConnectException(
          "Couldn't start BigQuerySinkTask due to configuration error",
          err
      );
    }
    upsertDelete = config.getBoolean(config.UPSERT_ENABLED_CONFIG)
        || config.getBoolean(config.DELETE_ENABLED_CONFIG);

    bigQuery = new AtomicReference<>();
    schemaManager = new AtomicReference<>();

    if (upsertDelete) {
      String intermediateTableSuffix = String.format("_%s_%d_%s_%d",
          config.getString(config.INTERMEDIATE_TABLE_SUFFIX_CONFIG),
          config.getInt(config.TASK_ID_CONFIG),
          uuid,
          Instant.now().toEpochMilli()
      );
      mergeBatches = new MergeBatches(intermediateTableSuffix);
    }

    bigQueryWriter = getBigQueryWriter();
    gcsToBQWriter = getGcsWriter();
    executor = new KCBQThreadPoolExecutor(config, new LinkedBlockingQueue<>());
    topicPartitionManager = new TopicPartitionManager();
    useMessageTimeDatePartitioning =
        config.getBoolean(BigQuerySinkConfig.BIGQUERY_MESSAGE_TIME_PARTITIONING_CONFIG);
    usePartitionDecorator = 
<<<<<<< HEAD
            config.getBoolean(config.BIGQUERY_PARTITION_DECORATOR_CONFIG);
    sanitize =
            config.getBoolean(BigQuerySinkConfig.SANITIZE_TOPICS_CONFIG);
    if (hasGCSBQTask) {
=======
            config.getBoolean(BigQuerySinkConfig.BIGQUERY_PARTITION_DECORATOR_CONFIG);
    if (config.getBoolean(BigQuerySinkTaskConfig.GCS_BQ_TASK_CONFIG)) {
>>>>>>> a3fa7c44
      startGCSToBQLoadTask();
    } else if (upsertDelete) {
      mergeQueries =
          new MergeQueries(config, mergeBatches, executor, getBigQuery(), getSchemaManager(), context);
      maybeStartMergeFlushTask();
    }

    recordConverter = getConverter(config);
  }

  private void startGCSToBQLoadTask() {
    logger.info("Attempting to start GCS Load Executor.");
<<<<<<< HEAD
    loadExecutor = Executors.newScheduledThreadPool(1);
    String bucketName = config.getString(config.GCS_BUCKET_NAME_CONFIG);
=======
    gcsLoadExecutor = Executors.newScheduledThreadPool(1);
    String bucketName = config.getString(BigQuerySinkConfig.GCS_BUCKET_NAME_CONFIG);
>>>>>>> a3fa7c44
    Storage gcs = getGcs();
    // get the bucket, or create it if it does not exist.
    Bucket bucket = gcs.get(bucketName);
    if (bucket == null) {
      // todo here is where we /could/ set a retention policy for the bucket,
      // but for now I don't think we want to do that.
      if (config.getBoolean(config.AUTO_CREATE_BUCKET_CONFIG)) {
        BucketInfo bucketInfo = BucketInfo.of(bucketName);
        bucket = gcs.create(bucketInfo);
      } else {
        throw new ConnectException("Bucket '" + bucketName + "' does not exist; Create the bucket manually, or set '" + config.AUTO_CREATE_BUCKET_CONFIG + "' to true");
      }
    }
    GCSToBQLoadRunnable loadRunnable = new GCSToBQLoadRunnable(getBigQuery(), bucket);

    int intervalSec = config.getInt(BigQuerySinkConfig.BATCH_LOAD_INTERVAL_SEC_CONFIG);
    loadExecutor.scheduleAtFixedRate(loadRunnable, intervalSec, intervalSec, TimeUnit.SECONDS);
  }

  private void maybeStartMergeFlushTask() {
    long intervalMs = config.getLong(config.MERGE_INTERVAL_MS_CONFIG);
    if (intervalMs == -1) {
      logger.info("{} is set to -1; periodic merge flushes are disabled", config.MERGE_INTERVAL_MS_CONFIG);
      return;
    }
    logger.info("Attempting to start upsert/delete load executor");
    loadExecutor = Executors.newScheduledThreadPool(1);
    loadExecutor.scheduleAtFixedRate(
        mergeQueries::mergeFlushAll, intervalMs, intervalMs, TimeUnit.MILLISECONDS);
  }

  @Override
  public void stop() {
    try {
      maybeStopExecutor(loadExecutor, "load executor");
      maybeStopExecutor(executor, "table write executor");
      if (upsertDelete) {
        mergeBatches.intermediateTables().forEach(table -> {
          logger.debug("Deleting {}", intTable(table));
          getBigQuery().delete(table);
        });
      }
    } finally {
      stopped = true;
    }

    logger.trace("task.stop()");
  }

  private void maybeStopExecutor(ExecutorService executor, String executorName) {
    if (executor == null) {
      return;
    }

    try {
      if (upsertDelete) {
        logger.trace("Forcibly shutting down {}", executorName);
        executor.shutdownNow();
      } else {
        logger.trace("Requesting shutdown for {}", executorName);
        executor.shutdown();
      }
      logger.trace("Awaiting termination of {}", executorName);
      executor.awaitTermination(EXECUTOR_SHUTDOWN_TIMEOUT_SEC, TimeUnit.SECONDS);
      logger.trace("Shut down {} successfully", executorName);
    } catch (Exception e) {
      logger.warn("Failed to shut down {}", executorName, e);
    }
  }

  @VisibleForTesting
  int getTaskThreadsActiveCount() {
    return executor.getActiveCount();
  }

  @Override
  public String version() {
    String version = Version.version();
    logger.trace("task.version() = {}", version);
    return version;
  }

  private class TopicPartitionManager {

    private Long lastChangeMs;
    private boolean isPaused;

    public TopicPartitionManager() {
      this.lastChangeMs = System.currentTimeMillis();
      this.isPaused = false;
    }

    public void pauseAll() {
      if (!isPaused) {
        long now = System.currentTimeMillis();
        logger.warn("Paused all partitions after {}ms", now - lastChangeMs);
        isPaused = true;
        lastChangeMs = now;
      }
      Set<TopicPartition> assignment = context.assignment();
      context.pause(assignment.toArray(new TopicPartition[assignment.size()]));
    }

    public void resumeAll() {
      if (isPaused) {
        long now = System.currentTimeMillis();
        logger.info("Resumed all partitions after {}ms", now - lastChangeMs);
        isPaused = false;
        lastChangeMs = now;
      }
      Set<TopicPartition> assignment = context.assignment();
      context.resume(assignment.toArray(new TopicPartition[assignment.size()]));
    }
  }
}<|MERGE_RESOLUTION|>--- conflicted
+++ resolved
@@ -30,11 +30,10 @@
 import com.wepay.kafka.connect.bigquery.config.BigQuerySinkConfig;
 import com.wepay.kafka.connect.bigquery.config.BigQuerySinkTaskConfig;
 import com.wepay.kafka.connect.bigquery.convert.SchemaConverter;
-import com.wepay.kafka.connect.bigquery.utils.SinkRecordConverter;
-import com.wepay.kafka.connect.bigquery.exception.BigQueryConnectException;
 import com.wepay.kafka.connect.bigquery.exception.SinkConfigConnectException;
 import com.wepay.kafka.connect.bigquery.utils.FieldNameSanitizer;
 import com.wepay.kafka.connect.bigquery.utils.PartitionedTableId;
+import com.wepay.kafka.connect.bigquery.utils.SinkRecordConverter;
 import com.wepay.kafka.connect.bigquery.utils.Version;
 import com.wepay.kafka.connect.bigquery.write.batch.GCSBatchTableWriter;
 import com.wepay.kafka.connect.bigquery.write.batch.KCBQThreadPoolExecutor;
@@ -61,6 +60,7 @@
 import java.util.HashMap;
 import java.util.List;
 import java.util.Map;
+import java.util.Optional;
 import java.util.Set;
 import java.util.UUID;
 import java.util.concurrent.ExecutorService;
@@ -68,7 +68,6 @@
 import java.util.concurrent.LinkedBlockingQueue;
 import java.util.concurrent.ScheduledExecutorService;
 import java.util.concurrent.TimeUnit;
-import java.util.Optional;
 import java.util.concurrent.atomic.AtomicReference;
 
 import static com.wepay.kafka.connect.bigquery.utils.TableNameUtils.intTable;
@@ -211,32 +210,6 @@
     return builder.build();
   }
 
-<<<<<<< HEAD
-=======
-  private RowToInsert getRecordRow(SinkRecord record) {
-    Map<String, Object> convertedRecord = recordConverter.convertRecord(record, KafkaSchemaRecordType.VALUE);
-    Optional<String> kafkaKeyFieldName = config.getKafkaKeyFieldName();
-    if (kafkaKeyFieldName.isPresent()) {
-      convertedRecord.put(kafkaKeyFieldName.get(), recordConverter.convertRecord(record, KafkaSchemaRecordType.KEY));
-    }
-    Optional<String> kafkaDataFieldName = config.getKafkaDataFieldName();
-    if (kafkaDataFieldName.isPresent()) {
-      convertedRecord.put(kafkaDataFieldName.get(), KafkaDataBuilder.buildKafkaDataRecord(record));
-    }
-    if (config.getBoolean(BigQuerySinkConfig.SANITIZE_FIELD_NAME_CONFIG)) {
-      convertedRecord = FieldNameSanitizer.replaceInvalidKeys(convertedRecord);
-    }
-    return RowToInsert.of(getRowId(record), convertedRecord);
-  }
-
-  private String getRowId(SinkRecord record) {
-    return String.format("%s-%d-%d",
-        record.topic(),
-        record.kafkaPartition(),
-        record.kafkaOffset());
-  }
-
->>>>>>> a3fa7c44
   @Override
   public void put(Collection<SinkRecord> records) {
     // Periodically poll for errors here instead of doing a stop-the-world check in flush()
@@ -248,7 +221,7 @@
     Map<PartitionedTableId, TableWriterBuilder> tableWriterBuilders = new HashMap<>();
 
     for (SinkRecord record : records) {
-      if (record.value() != null || config.getBoolean(config.DELETE_ENABLED_CONFIG)) {
+      if (record.value() != null || config.getBoolean(BigQuerySinkConfig.DELETE_ENABLED_CONFIG)) {
         PartitionedTableId table = getRecordTable(record);
         if (!tableWriterBuilders.containsKey(table)) {
           TableWriterBuilder tableWriterBuilder;
@@ -298,7 +271,7 @@
   // really have no choice but to wait for the framework to call a method on this task that implies
   // that it's safe to pause or resume partitions on the consumer.
   private void checkQueueSize() {
-    long queueSoftLimit = config.getLong(BigQuerySinkTaskConfig.QUEUE_SIZE_CONFIG);
+    long queueSoftLimit = config.getLong(BigQuerySinkConfig.QUEUE_SIZE_CONFIG);
     if (queueSoftLimit != -1) {
       int currentQueueSize = executor.getQueue().size();
       if (currentQueueSize > queueSoftLimit) {
@@ -314,15 +287,11 @@
     if (testBigQuery != null) {
       return testBigQuery;
     }
-<<<<<<< HEAD
     return bigQuery.updateAndGet(bq -> bq != null ? bq : newBigQuery());
   }
 
   private BigQuery newBigQuery() {
-    String projectName = config.getString(config.PROJECT_CONFIG);
-=======
     String projectName = config.getString(BigQuerySinkConfig.PROJECT_CONFIG);
->>>>>>> a3fa7c44
     String keyFile = config.getKeyFile();
     String keySource = config.getString(BigQuerySinkConfig.KEY_SOURCE_CONFIG);
     return new BigQueryHelper().setKeySource(keySource).connect(projectName, keyFile);
@@ -343,9 +312,9 @@
     Optional<String> kafkaDataFieldName = config.getKafkaDataFieldName();
     Optional<String> timestampPartitionFieldName = config.getTimestampPartitionFieldName();
     Optional<List<String>> clusteringFieldName = config.getClusteringPartitionFieldName();
-    boolean allowNewBQFields = config.getBoolean(config.ALLOW_NEW_BIGQUERY_FIELDS_CONFIG);
-    boolean allowReqFieldRelaxation = config.getBoolean(config.ALLOW_BIGQUERY_REQUIRED_FIELD_RELAXATION_CONFIG);
-    boolean allowSchemaUnionization = config.getBoolean(config.ALLOW_SCHEMA_UNIONIZATION_CONFIG);
+    boolean allowNewBQFields = config.getBoolean(BigQuerySinkConfig.ALLOW_NEW_BIGQUERY_FIELDS_CONFIG);
+    boolean allowReqFieldRelaxation = config.getBoolean(BigQuerySinkConfig.ALLOW_BIGQUERY_REQUIRED_FIELD_RELAXATION_CONFIG);
+    boolean allowSchemaUnionization = config.getBoolean(BigQuerySinkConfig.ALLOW_SCHEMA_UNIONIZATION_CONFIG);
     return new SchemaManager(schemaRetriever, schemaConverter, getBigQuery(),
                              allowNewBQFields, allowReqFieldRelaxation, allowSchemaUnionization,
                              kafkaKeyFieldName, kafkaDataFieldName,
@@ -353,18 +322,11 @@
   }
 
   private BigQueryWriter getBigQueryWriter() {
-<<<<<<< HEAD
-    boolean autoCreateTables = config.getBoolean(config.TABLE_CREATE_CONFIG);
-    boolean allowNewBigQueryFields = config.getBoolean(config.ALLOW_NEW_BIGQUERY_FIELDS_CONFIG);
-    boolean allowRequiredFieldRelaxation = config.getBoolean(config.ALLOW_BIGQUERY_REQUIRED_FIELD_RELAXATION_CONFIG);
-    int retry = config.getInt(config.BIGQUERY_RETRY_CONFIG);
-    long retryWait = config.getLong(config.BIGQUERY_RETRY_WAIT_CONFIG);
-=======
-    boolean autoUpdateSchemas = config.getBoolean(BigQuerySinkConfig.SCHEMA_UPDATE_CONFIG);
     boolean autoCreateTables = config.getBoolean(BigQuerySinkConfig.TABLE_CREATE_CONFIG);
+    boolean allowNewBigQueryFields = config.getBoolean(BigQuerySinkConfig.ALLOW_NEW_BIGQUERY_FIELDS_CONFIG);
+    boolean allowRequiredFieldRelaxation = config.getBoolean(BigQuerySinkConfig.ALLOW_BIGQUERY_REQUIRED_FIELD_RELAXATION_CONFIG);
     int retry = config.getInt(BigQuerySinkConfig.BIGQUERY_RETRY_CONFIG);
     long retryWait = config.getLong(BigQuerySinkConfig.BIGQUERY_RETRY_WAIT_CONFIG);
->>>>>>> a3fa7c44
     BigQuery bigQuery = getBigQuery();
     if (upsertDelete) {
       return new UpsertDeleteBigQueryWriter(bigQuery,
@@ -418,13 +380,7 @@
   @Override
   public void start(Map<String, String> properties) {
     logger.trace("task.start()");
-<<<<<<< HEAD
     stopped = false;
-
-    final boolean hasGCSBQTask =
-        properties.remove(BigQuerySinkConnector.GCS_BQ_TASK_CONFIG_KEY) != null;
-=======
->>>>>>> a3fa7c44
     try {
       config = new BigQuerySinkTaskConfig(properties);
     } catch (ConfigException err) {
@@ -456,15 +412,10 @@
     useMessageTimeDatePartitioning =
         config.getBoolean(BigQuerySinkConfig.BIGQUERY_MESSAGE_TIME_PARTITIONING_CONFIG);
     usePartitionDecorator = 
-<<<<<<< HEAD
-            config.getBoolean(config.BIGQUERY_PARTITION_DECORATOR_CONFIG);
+            config.getBoolean(BigQuerySinkConfig.BIGQUERY_PARTITION_DECORATOR_CONFIG);
     sanitize =
             config.getBoolean(BigQuerySinkConfig.SANITIZE_TOPICS_CONFIG);
-    if (hasGCSBQTask) {
-=======
-            config.getBoolean(BigQuerySinkConfig.BIGQUERY_PARTITION_DECORATOR_CONFIG);
     if (config.getBoolean(BigQuerySinkTaskConfig.GCS_BQ_TASK_CONFIG)) {
->>>>>>> a3fa7c44
       startGCSToBQLoadTask();
     } else if (upsertDelete) {
       mergeQueries =
@@ -477,24 +428,23 @@
 
   private void startGCSToBQLoadTask() {
     logger.info("Attempting to start GCS Load Executor.");
-<<<<<<< HEAD
     loadExecutor = Executors.newScheduledThreadPool(1);
-    String bucketName = config.getString(config.GCS_BUCKET_NAME_CONFIG);
-=======
-    gcsLoadExecutor = Executors.newScheduledThreadPool(1);
     String bucketName = config.getString(BigQuerySinkConfig.GCS_BUCKET_NAME_CONFIG);
->>>>>>> a3fa7c44
     Storage gcs = getGcs();
     // get the bucket, or create it if it does not exist.
     Bucket bucket = gcs.get(bucketName);
     if (bucket == null) {
       // todo here is where we /could/ set a retention policy for the bucket,
       // but for now I don't think we want to do that.
-      if (config.getBoolean(config.AUTO_CREATE_BUCKET_CONFIG)) {
+      if (config.getBoolean(BigQuerySinkConfig.AUTO_CREATE_BUCKET_CONFIG)) {
         BucketInfo bucketInfo = BucketInfo.of(bucketName);
         bucket = gcs.create(bucketInfo);
       } else {
-        throw new ConnectException("Bucket '" + bucketName + "' does not exist; Create the bucket manually, or set '" + config.AUTO_CREATE_BUCKET_CONFIG + "' to true");
+        throw new ConnectException(String.format(
+            "Bucket '%s' does not exist; Create the bucket manually, or set '%s' to true",
+            bucketName,
+            BigQuerySinkConfig.AUTO_CREATE_BUCKET_CONFIG
+        ));
       }
     }
     GCSToBQLoadRunnable loadRunnable = new GCSToBQLoadRunnable(getBigQuery(), bucket);
@@ -504,9 +454,9 @@
   }
 
   private void maybeStartMergeFlushTask() {
-    long intervalMs = config.getLong(config.MERGE_INTERVAL_MS_CONFIG);
+    long intervalMs = config.getLong(BigQuerySinkConfig.MERGE_INTERVAL_MS_CONFIG);
     if (intervalMs == -1) {
-      logger.info("{} is set to -1; periodic merge flushes are disabled", config.MERGE_INTERVAL_MS_CONFIG);
+      logger.info("{} is set to -1; periodic merge flushes are disabled", BigQuerySinkConfig.MERGE_INTERVAL_MS_CONFIG);
       return;
     }
     logger.info("Attempting to start upsert/delete load executor");
