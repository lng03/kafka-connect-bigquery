/*
 * Copyright 2020 Confluent, Inc.
 *
 * This software contains code derived from the WePay BigQuery Kafka Connector, Copyright WePay, Inc.
 *
 * Licensed under the Apache License, Version 2.0 (the "License");
 * you may not use this file except in compliance with the License.
 * You may obtain a copy of the License at
 *
 *   http://www.apache.org/licenses/LICENSE-2.0
 *
 * Unless required by applicable law or agreed to in writing,
 * software distributed under the License is distributed on an
 * "AS IS" BASIS, WITHOUT WARRANTIES OR CONDITIONS OF ANY
 * KIND, either express or implied.  See the License for the
 * specific language governing permissions and limitations
 * under the License.
 */

package com.wepay.kafka.connect.bigquery.config;

import org.apache.kafka.common.config.ConfigDef;

import java.util.Map;

/**
 * Class for task-specific configuration properties.
 */
public class BigQuerySinkTaskConfig extends BigQuerySinkConfig {

<<<<<<< HEAD
  public static final String BIGQUERY_RETRY_WAIT_CONFIG =               "bigQueryRetryWait";
  private static final ConfigDef.Type BIGQUERY_RETRY_WAIT_CONFIG_TYPE = ConfigDef.Type.LONG;
  public static final Long BIGQUERY_RETRY_WAIT_DEFAULT =                1000L;
  private static final ConfigDef.Validator BIGQUERY_RETRY_WAIT_VALIDATOR =
      ConfigDef.Range.atLeast(0);
  private static final ConfigDef.Importance BIGQUERY_RETRY_WAIT_IMPORTANCE =
      ConfigDef.Importance.MEDIUM;
  private static final String BIGQUERY_RETRY_WAIT_DOC =
      "The minimum amount of time, in milliseconds, to wait between BigQuery backend or quota "
      +  "exceeded error retry attempts.";

  public static final String BIGQUERY_MESSAGE_TIME_PARTITIONING_CONFIG =
      "bigQueryMessageTimePartitioning";
  private static final ConfigDef.Type BIGQUERY_MESSAGE_TIME_PARTITIONING_CONFIG_TYPE =
      ConfigDef.Type.BOOLEAN;
  public static final Boolean BIGQUERY_MESSAGE_TIME_PARTITIONING_DEFAULT =                   false;
  private static final ConfigDef.Importance BIGQUERY_MESSAGE_TIME_PARTITIONING_IMPORTANCE =
      ConfigDef.Importance.HIGH;
  private static final String BIGQUERY_MESSAGE_TIME_PARTITIONING_DOC =
      "Whether or not to use the message time when inserting records. "
      + "Default uses the connector processing time.";
  
  public static final String BIGQUERY_PARTITION_DECORATOR_CONFIG =
          "bigQueryPartitionDecorator";
  private static final ConfigDef.Type BIGQUERY_PARTITION_DECORATOR_CONFIG_TYPE =
      ConfigDef.Type.BOOLEAN;
  //This has been set to true to preserve the existing behavior. However, we can set it to false if field based partitioning is used in BigQuery
  public static final Boolean BIGQUERY_PARTITION_DECORATOR_DEFAULT =                 true; 
  private static final ConfigDef.Importance BIGQUERY_PARTITION_DECORATOR_IMPORTANCE =
      ConfigDef.Importance.HIGH;
  private static final String BIGQUERY_PARTITION_DECORATOR_DOC =
      "Whether or not to append partition decorator to BigQuery table name when inserting records. "
      + "Default is true. Setting this to true appends partition decorator to table name (e.g. table$yyyyMMdd depending on the configuration set for bigQueryPartitionDecorator). "
      + "Setting this to false bypasses the logic to append the partition decorator and uses raw table name for inserts.";

  public static final String BIGQUERY_TIMESTAMP_PARTITION_FIELD_NAME_CONFIG = "timestampPartitionFieldName";
  private static final ConfigDef.Type BIGQUERY_TIMESTAMP_PARTITION_FIELD_NAME_TYPE = ConfigDef.Type.STRING;
  private static final String BIGQUERY_TIMESTAMP_PARTITION_FIELD_NAME_DEFAULT = null;
  private static final ConfigDef.Importance BIGQUERY_TIMESTAMP_PARTITION_FIELD_NAME_IMPORTANCE =
      ConfigDef.Importance.LOW;
  private static final String BIGQUERY_TIMESTAMP_PARTITION_FIELD_NAME_DOC =
      "The name of the field in the value that contains the timestamp to partition by in BigQuery"
      + " and enable timestamp partitioning for each table. Leave this configuration blank,"
      + " to enable ingestion time partitioning for each table.";

  public static final String BIGQUERY_PARTITION_EXPIRATION_CONFIG = "partitionExpirationMs";
  private static final ConfigDef.Type BIGQUERY_PARTITION_EXPIRATION_TYPE = ConfigDef.Type.LONG;
  private static final String BIGQUERY_PARTITION_EXPIRATION_DEFAULT = null;
  private static final ConfigDef.Importance BIGQUERY_PARTITION_EXPIRATION_IMPORTANCE = ConfigDef.Importance.LOW;
  private static final String BIGQUERY_PARTITION_EXPIRATION_DOC =
      "The amount of time, in milliseconds, after which partitions should be deleted from the tables this "
      + "connector creates. If this field is set, all data in partitions in this connector's tables that are "
      + "older than the specified partition expiration time will be permanently deleted. "
      + "Existing tables will not be altered to use this partition expiration time.";

  public static final String BIGQUERY_CLUSTERING_FIELD_NAMES_CONFIG = "clusteringPartitionFieldNames";
  private static final ConfigDef.Type BIGQUERY_CLUSTERING_FIELD_NAMES_TYPE = ConfigDef.Type.LIST;
  private static final List<String> BIGQUERY_CLUSTERING_FIELD_NAMES_DEFAULT = null;
  private static final ConfigDef.Importance BIGQUERY_CLUSTERING_FIELD_NAMES_IMPORTANCE =
      ConfigDef.Importance.LOW;
  private static final String BIGQUERY_CLUSTERING_FIELD_NAMES_DOC =
      "List of fields on which data should be clustered by in BigQuery, separated by commas";
=======
  public static final String GCS_BQ_TASK_CONFIG = "GCSBQTask";
  private static final ConfigDef.Type GCS_BQ_TASK_TYPE = ConfigDef.Type.BOOLEAN;
  private static final boolean GCS_BQ_TASK_DEFAULT = false;
  private static final ConfigDef.Importance GCS_BQ_TASK_IMPORTANCE = ConfigDef.Importance.LOW;
>>>>>>> 887305bb

  public static final String TASK_ID_CONFIG =                   "taskId";
  private static final ConfigDef.Type TASK_ID_TYPE =            ConfigDef.Type.INT;
  public static final ConfigDef.Importance TASK_ID_IMPORTANCE = ConfigDef.Importance.LOW;

  /**
   * Return a ConfigDef object used to define this config's fields.
   *
   * @return A ConfigDef object used to define this config's fields.
   */
  public static ConfigDef config() {
    return BigQuerySinkConfig.getConfig()
<<<<<<< HEAD
        .define(
            THREAD_POOL_SIZE_CONFIG,
            THREAD_POOL_SIZE_TYPE,
            THREAD_POOL_SIZE_DEFAULT,
            THREAD_POOL_SIZE_VALIDATOR,
            THREAD_POOL_SIZE_IMPORTANCE,
            THREAD_POOL_SIZE_DOC
        ).define(
            QUEUE_SIZE_CONFIG,
            QUEUE_SIZE_TYPE,
            QUEUE_SIZE_DEFAULT,
            QUEUE_SIZE_VALIDATOR,
            QUEUE_SIZE_IMPORTANCE,
            QUEUE_SIZE_DOC
        ).define(
            BIGQUERY_RETRY_CONFIG,
            BIGQUERY_RETRY_TYPE,
            BIGQUERY_RETRY_DEFAULT,
            BIGQUERY_RETRY_VALIDATOR,
            BIGQUERY_RETRY_IMPORTANCE,
            BIGQUERY_RETRY_DOC
        ).define(
            BIGQUERY_RETRY_WAIT_CONFIG,
            BIGQUERY_RETRY_WAIT_CONFIG_TYPE,
            BIGQUERY_RETRY_WAIT_DEFAULT,
            BIGQUERY_RETRY_WAIT_VALIDATOR,
            BIGQUERY_RETRY_WAIT_IMPORTANCE,
            BIGQUERY_RETRY_WAIT_DOC
        ).define(
            BIGQUERY_MESSAGE_TIME_PARTITIONING_CONFIG,
            BIGQUERY_MESSAGE_TIME_PARTITIONING_CONFIG_TYPE,
            BIGQUERY_MESSAGE_TIME_PARTITIONING_DEFAULT,
            BIGQUERY_MESSAGE_TIME_PARTITIONING_IMPORTANCE,
            BIGQUERY_MESSAGE_TIME_PARTITIONING_DOC
        ).define(
            BIGQUERY_PARTITION_DECORATOR_CONFIG,
            BIGQUERY_PARTITION_DECORATOR_CONFIG_TYPE,
            BIGQUERY_PARTITION_DECORATOR_DEFAULT,
            BIGQUERY_PARTITION_DECORATOR_IMPORTANCE,
            BIGQUERY_PARTITION_DECORATOR_DOC
        ).define(
            BIGQUERY_TIMESTAMP_PARTITION_FIELD_NAME_CONFIG,
            BIGQUERY_TIMESTAMP_PARTITION_FIELD_NAME_TYPE,
            BIGQUERY_TIMESTAMP_PARTITION_FIELD_NAME_DEFAULT,
            BIGQUERY_TIMESTAMP_PARTITION_FIELD_NAME_IMPORTANCE,
            BIGQUERY_TIMESTAMP_PARTITION_FIELD_NAME_DOC
        ).define(
            BIGQUERY_PARTITION_EXPIRATION_CONFIG,
            BIGQUERY_PARTITION_EXPIRATION_TYPE,
            BIGQUERY_PARTITION_EXPIRATION_DEFAULT,
            BIGQUERY_PARTITION_EXPIRATION_IMPORTANCE,
            BIGQUERY_PARTITION_EXPIRATION_DOC
        ).define(
            BIGQUERY_CLUSTERING_FIELD_NAMES_CONFIG,
            BIGQUERY_CLUSTERING_FIELD_NAMES_TYPE,
            BIGQUERY_CLUSTERING_FIELD_NAMES_DEFAULT,
            BIGQUERY_CLUSTERING_FIELD_NAMES_IMPORTANCE,
            BIGQUERY_CLUSTERING_FIELD_NAMES_DOC
        ).define(
            TASK_ID_CONFIG,
            TASK_ID_TYPE,
            TASK_ID_IMPORTANCE,
            TASK_ID_DOC
        );
  }

  private void checkSchemaUpdates() {
    Class<?> schemaRetriever = getClass(BigQuerySinkConfig.SCHEMA_RETRIEVER_CONFIG);

    boolean allowNewBigQueryFields = getBoolean(BigQuerySinkConfig.ALLOW_NEW_BIGQUERY_FIELDS_CONFIG);
    boolean allowRequiredFieldRelaxation = getBoolean(BigQuerySinkConfig.ALLOW_BIGQUERY_REQUIRED_FIELD_RELAXATION_CONFIG);
    if ((allowNewBigQueryFields || allowRequiredFieldRelaxation) && schemaRetriever == null) {
      throw new ConfigException(
          "Cannot perform schema updates without a schema retriever"
      );
    }

    if (schemaRetriever == null) {
      logger.warn(
          "No schema retriever class provided; auto schema updates are impossible"
      );
    }
  }

  /**
   * Returns the field name to use for timestamp partitioning.
   * @return String that represents the field name.
   */
  public Optional<String> getTimestampPartitionFieldName() {
    return Optional.ofNullable(getString(BIGQUERY_TIMESTAMP_PARTITION_FIELD_NAME_CONFIG));
  }

  /**
   * Returns the partition expiration in ms.
   * @return Long that represents the partition expiration.
   */
  public Optional<Long> getPartitionExpirationMs() {
    return Optional.ofNullable(getLong(BIGQUERY_PARTITION_EXPIRATION_CONFIG));
  }

  /**
   * Returns the field names to use for clustering.
   * @return List of Strings that represent the field names.
   */
  public Optional<List<String>> getClusteringPartitionFieldName() {
    return Optional.ofNullable(getList(BIGQUERY_CLUSTERING_FIELD_NAMES_CONFIG));
  }

  /**
   * Check the validity of table partitioning configs.
   */
  private void checkPartitionConfigs() {
    if (getTimestampPartitionFieldName().isPresent() && getBoolean(BIGQUERY_PARTITION_DECORATOR_CONFIG)) {
      throw new ConfigException(
          "Only one partitioning configuration mode may be specified for the connector. "
              + "Use either bigQueryPartitionDecorator OR timestampPartitionFieldName."
      );
    }
    getPartitionExpirationMs().ifPresent(partitionExpiration -> {
      if (partitionExpiration <= 0) {
        throw new ConfigException(BIGQUERY_PARTITION_EXPIRATION_CONFIG, partitionExpiration,
                "The partition expiration value must be positive.");
      }
    });
  }

  /**
   * Check the validity of table clustering configs.
   */
  private void checkClusteringConfigs() {
    if (getClusteringPartitionFieldName().isPresent()) {
      if (!getTimestampPartitionFieldName().isPresent() && !getBoolean(BIGQUERY_PARTITION_DECORATOR_CONFIG)) {
        throw new ConfigException(
            "Clustering field name may be specified only on a partitioned table."
        );
      }
      if (getClusteringPartitionFieldName().get().size() > 4) {
        throw new ConfigException(
            "You can only specify up to four clustering field names."
=======
        .defineInternal(
            GCS_BQ_TASK_CONFIG,
            GCS_BQ_TASK_TYPE,
            GCS_BQ_TASK_DEFAULT,
            GCS_BQ_TASK_IMPORTANCE
        ).defineInternal(
            TASK_ID_CONFIG,
            TASK_ID_TYPE,
            ConfigDef.NO_DEFAULT_VALUE,
            TASK_ID_IMPORTANCE
>>>>>>> 887305bb
        );
  }

  /**
   * @param properties A Map detailing configuration properties and their respective values.
   */
  public BigQuerySinkTaskConfig(Map<String, String> properties) {
    super(config(), properties);
  }
}<|MERGE_RESOLUTION|>--- conflicted
+++ resolved
@@ -27,76 +27,11 @@
  * Class for task-specific configuration properties.
  */
 public class BigQuerySinkTaskConfig extends BigQuerySinkConfig {
-
-<<<<<<< HEAD
-  public static final String BIGQUERY_RETRY_WAIT_CONFIG =               "bigQueryRetryWait";
-  private static final ConfigDef.Type BIGQUERY_RETRY_WAIT_CONFIG_TYPE = ConfigDef.Type.LONG;
-  public static final Long BIGQUERY_RETRY_WAIT_DEFAULT =                1000L;
-  private static final ConfigDef.Validator BIGQUERY_RETRY_WAIT_VALIDATOR =
-      ConfigDef.Range.atLeast(0);
-  private static final ConfigDef.Importance BIGQUERY_RETRY_WAIT_IMPORTANCE =
-      ConfigDef.Importance.MEDIUM;
-  private static final String BIGQUERY_RETRY_WAIT_DOC =
-      "The minimum amount of time, in milliseconds, to wait between BigQuery backend or quota "
-      +  "exceeded error retry attempts.";
-
-  public static final String BIGQUERY_MESSAGE_TIME_PARTITIONING_CONFIG =
-      "bigQueryMessageTimePartitioning";
-  private static final ConfigDef.Type BIGQUERY_MESSAGE_TIME_PARTITIONING_CONFIG_TYPE =
-      ConfigDef.Type.BOOLEAN;
-  public static final Boolean BIGQUERY_MESSAGE_TIME_PARTITIONING_DEFAULT =                   false;
-  private static final ConfigDef.Importance BIGQUERY_MESSAGE_TIME_PARTITIONING_IMPORTANCE =
-      ConfigDef.Importance.HIGH;
-  private static final String BIGQUERY_MESSAGE_TIME_PARTITIONING_DOC =
-      "Whether or not to use the message time when inserting records. "
-      + "Default uses the connector processing time.";
   
-  public static final String BIGQUERY_PARTITION_DECORATOR_CONFIG =
-          "bigQueryPartitionDecorator";
-  private static final ConfigDef.Type BIGQUERY_PARTITION_DECORATOR_CONFIG_TYPE =
-      ConfigDef.Type.BOOLEAN;
-  //This has been set to true to preserve the existing behavior. However, we can set it to false if field based partitioning is used in BigQuery
-  public static final Boolean BIGQUERY_PARTITION_DECORATOR_DEFAULT =                 true; 
-  private static final ConfigDef.Importance BIGQUERY_PARTITION_DECORATOR_IMPORTANCE =
-      ConfigDef.Importance.HIGH;
-  private static final String BIGQUERY_PARTITION_DECORATOR_DOC =
-      "Whether or not to append partition decorator to BigQuery table name when inserting records. "
-      + "Default is true. Setting this to true appends partition decorator to table name (e.g. table$yyyyMMdd depending on the configuration set for bigQueryPartitionDecorator). "
-      + "Setting this to false bypasses the logic to append the partition decorator and uses raw table name for inserts.";
-
-  public static final String BIGQUERY_TIMESTAMP_PARTITION_FIELD_NAME_CONFIG = "timestampPartitionFieldName";
-  private static final ConfigDef.Type BIGQUERY_TIMESTAMP_PARTITION_FIELD_NAME_TYPE = ConfigDef.Type.STRING;
-  private static final String BIGQUERY_TIMESTAMP_PARTITION_FIELD_NAME_DEFAULT = null;
-  private static final ConfigDef.Importance BIGQUERY_TIMESTAMP_PARTITION_FIELD_NAME_IMPORTANCE =
-      ConfigDef.Importance.LOW;
-  private static final String BIGQUERY_TIMESTAMP_PARTITION_FIELD_NAME_DOC =
-      "The name of the field in the value that contains the timestamp to partition by in BigQuery"
-      + " and enable timestamp partitioning for each table. Leave this configuration blank,"
-      + " to enable ingestion time partitioning for each table.";
-
-  public static final String BIGQUERY_PARTITION_EXPIRATION_CONFIG = "partitionExpirationMs";
-  private static final ConfigDef.Type BIGQUERY_PARTITION_EXPIRATION_TYPE = ConfigDef.Type.LONG;
-  private static final String BIGQUERY_PARTITION_EXPIRATION_DEFAULT = null;
-  private static final ConfigDef.Importance BIGQUERY_PARTITION_EXPIRATION_IMPORTANCE = ConfigDef.Importance.LOW;
-  private static final String BIGQUERY_PARTITION_EXPIRATION_DOC =
-      "The amount of time, in milliseconds, after which partitions should be deleted from the tables this "
-      + "connector creates. If this field is set, all data in partitions in this connector's tables that are "
-      + "older than the specified partition expiration time will be permanently deleted. "
-      + "Existing tables will not be altered to use this partition expiration time.";
-
-  public static final String BIGQUERY_CLUSTERING_FIELD_NAMES_CONFIG = "clusteringPartitionFieldNames";
-  private static final ConfigDef.Type BIGQUERY_CLUSTERING_FIELD_NAMES_TYPE = ConfigDef.Type.LIST;
-  private static final List<String> BIGQUERY_CLUSTERING_FIELD_NAMES_DEFAULT = null;
-  private static final ConfigDef.Importance BIGQUERY_CLUSTERING_FIELD_NAMES_IMPORTANCE =
-      ConfigDef.Importance.LOW;
-  private static final String BIGQUERY_CLUSTERING_FIELD_NAMES_DOC =
-      "List of fields on which data should be clustered by in BigQuery, separated by commas";
-=======
   public static final String GCS_BQ_TASK_CONFIG = "GCSBQTask";
   private static final ConfigDef.Type GCS_BQ_TASK_TYPE = ConfigDef.Type.BOOLEAN;
   private static final boolean GCS_BQ_TASK_DEFAULT = false;
   private static final ConfigDef.Importance GCS_BQ_TASK_IMPORTANCE = ConfigDef.Importance.LOW;
->>>>>>> 887305bb
 
   public static final String TASK_ID_CONFIG =                   "taskId";
   private static final ConfigDef.Type TASK_ID_TYPE =            ConfigDef.Type.INT;
@@ -109,147 +44,6 @@
    */
   public static ConfigDef config() {
     return BigQuerySinkConfig.getConfig()
-<<<<<<< HEAD
-        .define(
-            THREAD_POOL_SIZE_CONFIG,
-            THREAD_POOL_SIZE_TYPE,
-            THREAD_POOL_SIZE_DEFAULT,
-            THREAD_POOL_SIZE_VALIDATOR,
-            THREAD_POOL_SIZE_IMPORTANCE,
-            THREAD_POOL_SIZE_DOC
-        ).define(
-            QUEUE_SIZE_CONFIG,
-            QUEUE_SIZE_TYPE,
-            QUEUE_SIZE_DEFAULT,
-            QUEUE_SIZE_VALIDATOR,
-            QUEUE_SIZE_IMPORTANCE,
-            QUEUE_SIZE_DOC
-        ).define(
-            BIGQUERY_RETRY_CONFIG,
-            BIGQUERY_RETRY_TYPE,
-            BIGQUERY_RETRY_DEFAULT,
-            BIGQUERY_RETRY_VALIDATOR,
-            BIGQUERY_RETRY_IMPORTANCE,
-            BIGQUERY_RETRY_DOC
-        ).define(
-            BIGQUERY_RETRY_WAIT_CONFIG,
-            BIGQUERY_RETRY_WAIT_CONFIG_TYPE,
-            BIGQUERY_RETRY_WAIT_DEFAULT,
-            BIGQUERY_RETRY_WAIT_VALIDATOR,
-            BIGQUERY_RETRY_WAIT_IMPORTANCE,
-            BIGQUERY_RETRY_WAIT_DOC
-        ).define(
-            BIGQUERY_MESSAGE_TIME_PARTITIONING_CONFIG,
-            BIGQUERY_MESSAGE_TIME_PARTITIONING_CONFIG_TYPE,
-            BIGQUERY_MESSAGE_TIME_PARTITIONING_DEFAULT,
-            BIGQUERY_MESSAGE_TIME_PARTITIONING_IMPORTANCE,
-            BIGQUERY_MESSAGE_TIME_PARTITIONING_DOC
-        ).define(
-            BIGQUERY_PARTITION_DECORATOR_CONFIG,
-            BIGQUERY_PARTITION_DECORATOR_CONFIG_TYPE,
-            BIGQUERY_PARTITION_DECORATOR_DEFAULT,
-            BIGQUERY_PARTITION_DECORATOR_IMPORTANCE,
-            BIGQUERY_PARTITION_DECORATOR_DOC
-        ).define(
-            BIGQUERY_TIMESTAMP_PARTITION_FIELD_NAME_CONFIG,
-            BIGQUERY_TIMESTAMP_PARTITION_FIELD_NAME_TYPE,
-            BIGQUERY_TIMESTAMP_PARTITION_FIELD_NAME_DEFAULT,
-            BIGQUERY_TIMESTAMP_PARTITION_FIELD_NAME_IMPORTANCE,
-            BIGQUERY_TIMESTAMP_PARTITION_FIELD_NAME_DOC
-        ).define(
-            BIGQUERY_PARTITION_EXPIRATION_CONFIG,
-            BIGQUERY_PARTITION_EXPIRATION_TYPE,
-            BIGQUERY_PARTITION_EXPIRATION_DEFAULT,
-            BIGQUERY_PARTITION_EXPIRATION_IMPORTANCE,
-            BIGQUERY_PARTITION_EXPIRATION_DOC
-        ).define(
-            BIGQUERY_CLUSTERING_FIELD_NAMES_CONFIG,
-            BIGQUERY_CLUSTERING_FIELD_NAMES_TYPE,
-            BIGQUERY_CLUSTERING_FIELD_NAMES_DEFAULT,
-            BIGQUERY_CLUSTERING_FIELD_NAMES_IMPORTANCE,
-            BIGQUERY_CLUSTERING_FIELD_NAMES_DOC
-        ).define(
-            TASK_ID_CONFIG,
-            TASK_ID_TYPE,
-            TASK_ID_IMPORTANCE,
-            TASK_ID_DOC
-        );
-  }
-
-  private void checkSchemaUpdates() {
-    Class<?> schemaRetriever = getClass(BigQuerySinkConfig.SCHEMA_RETRIEVER_CONFIG);
-
-    boolean allowNewBigQueryFields = getBoolean(BigQuerySinkConfig.ALLOW_NEW_BIGQUERY_FIELDS_CONFIG);
-    boolean allowRequiredFieldRelaxation = getBoolean(BigQuerySinkConfig.ALLOW_BIGQUERY_REQUIRED_FIELD_RELAXATION_CONFIG);
-    if ((allowNewBigQueryFields || allowRequiredFieldRelaxation) && schemaRetriever == null) {
-      throw new ConfigException(
-          "Cannot perform schema updates without a schema retriever"
-      );
-    }
-
-    if (schemaRetriever == null) {
-      logger.warn(
-          "No schema retriever class provided; auto schema updates are impossible"
-      );
-    }
-  }
-
-  /**
-   * Returns the field name to use for timestamp partitioning.
-   * @return String that represents the field name.
-   */
-  public Optional<String> getTimestampPartitionFieldName() {
-    return Optional.ofNullable(getString(BIGQUERY_TIMESTAMP_PARTITION_FIELD_NAME_CONFIG));
-  }
-
-  /**
-   * Returns the partition expiration in ms.
-   * @return Long that represents the partition expiration.
-   */
-  public Optional<Long> getPartitionExpirationMs() {
-    return Optional.ofNullable(getLong(BIGQUERY_PARTITION_EXPIRATION_CONFIG));
-  }
-
-  /**
-   * Returns the field names to use for clustering.
-   * @return List of Strings that represent the field names.
-   */
-  public Optional<List<String>> getClusteringPartitionFieldName() {
-    return Optional.ofNullable(getList(BIGQUERY_CLUSTERING_FIELD_NAMES_CONFIG));
-  }
-
-  /**
-   * Check the validity of table partitioning configs.
-   */
-  private void checkPartitionConfigs() {
-    if (getTimestampPartitionFieldName().isPresent() && getBoolean(BIGQUERY_PARTITION_DECORATOR_CONFIG)) {
-      throw new ConfigException(
-          "Only one partitioning configuration mode may be specified for the connector. "
-              + "Use either bigQueryPartitionDecorator OR timestampPartitionFieldName."
-      );
-    }
-    getPartitionExpirationMs().ifPresent(partitionExpiration -> {
-      if (partitionExpiration <= 0) {
-        throw new ConfigException(BIGQUERY_PARTITION_EXPIRATION_CONFIG, partitionExpiration,
-                "The partition expiration value must be positive.");
-      }
-    });
-  }
-
-  /**
-   * Check the validity of table clustering configs.
-   */
-  private void checkClusteringConfigs() {
-    if (getClusteringPartitionFieldName().isPresent()) {
-      if (!getTimestampPartitionFieldName().isPresent() && !getBoolean(BIGQUERY_PARTITION_DECORATOR_CONFIG)) {
-        throw new ConfigException(
-            "Clustering field name may be specified only on a partitioned table."
-        );
-      }
-      if (getClusteringPartitionFieldName().get().size() > 4) {
-        throw new ConfigException(
-            "You can only specify up to four clustering field names."
-=======
         .defineInternal(
             GCS_BQ_TASK_CONFIG,
             GCS_BQ_TASK_TYPE,
@@ -260,7 +54,6 @@
             TASK_ID_TYPE,
             ConfigDef.NO_DEFAULT_VALUE,
             TASK_ID_IMPORTANCE
->>>>>>> 887305bb
         );
   }
 
